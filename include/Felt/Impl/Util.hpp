--- conflicted
+++ resolved
@@ -91,16 +91,9 @@
  * @param pos_max_ one more than the maximum allowed position.
  * @return true if position lies inside the grid, false otherwise.
  */
-<<<<<<< HEAD
-template <typename TPoint, typename TBounds>
-bool inside (
-	const TPoint& pos_,
-	const TBounds& pos_min_, const TBounds& pos_max_
-=======
 template <typename TPos, typename TBounds>
 bool inside (
 	const TPos& pos_, const TBounds& pos_min_, const TBounds& pos_max_
->>>>>>> 00b2037d
 ) {
 	for (Dim i = 0; i < pos_.size(); i++)
 	{
