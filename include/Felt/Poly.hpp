--- conflicted
+++ resolved
@@ -29,6 +29,8 @@
 
 		/// D-dimensional vertex type.
 		using typename PolyBase<D, void>::Vertex;
+		using typename PolyBase<D, void>::Edge;
+
 		/// Vertex tuple type (for spatial lookup grid).
 		using VtxTuple = VecDu;
 		/// Vertex array type for primary vertex storage.
@@ -276,8 +278,6 @@
          */
 		void spx(const VecDi& pos, const PhiGrid& grid_phi)
 		{
-			typedef typename PolyBase<D, void>::Edge Edge;
-
 			// TODO: this is here for consistency only, since the marching
 			// cubes implementation marches in the negative z-axis, but
 			// positive x and y axes. Hence an offset is required so that the
@@ -287,15 +287,15 @@
 			const VecDi pos_calc = pos - SpxGridPosOffset;
 
 			// Get corner inside-outside bitmask at this position.
-			const unsigned short mask = Poly<D>::mask(grid_phi, pos_calc);
+			const unsigned short mask = this->mask(grid_phi, pos_calc);
 			// Get a reference to the simplex array.
 			SpxArray& spxs = this->spx();
 			// Array of indices of zero-crossing vertices along each axis from
 			// this corner.
-			UINT vtx_idxs[PolyBase<D, void>::num_edges];
+			UINT vtx_idxs[this->num_edges];
 			// Lookup the edges that are crossed from the corner mask.
-			unsigned short vtx_mask = Poly<D>::vtx_mask[mask];
-			const short* vtx_order = PolyBase<D>::vtx_order[mask];
+			unsigned short vtx_mask = this->vtx_mask[mask];
+			const short* vtx_order = this->vtx_order[mask];
 
 			// Cube corners are all inside or all outside.
 			if (vtx_order[0] == -1)
@@ -304,12 +304,12 @@
 			// Loop over each crossed edge in the cube, looking up
 			// (or calculating, if unavailable) the vertices at the
 			// zero-crossing.
-			for (UINT edge_idx = 0; edge_idx < PolyBase<D, void>::num_edges;
+			for (UINT edge_idx = 0; edge_idx < this->num_edges;
 				edge_idx++
 			) {
 				// Check if current edge is crossed by the zero curve.
 				if ((vtx_mask >> edge_idx) & 1) {
-					Edge edge = Poly<D>::edges[edge_idx];
+					const Edge& edge = this->edges[edge_idx];
 					// Edges are defined as an axis and an offset.
 					// Lookup index of vertex along current edge.
 					vtx_idxs[edge_idx] = this->idx(
@@ -354,10 +354,6 @@
 			// vertex ordering. We take D elements at a time from the lookup,
 			// with each successive subset of D elements forming the next
 			// simplex.
-<<<<<<< HEAD
-=======
-			const short* vtx_order = PolyBase<D, void>::vtx_order[mask];
->>>>>>> d81ba349
 			for (UINT order_idx = 0; vtx_order[order_idx] != -1;
 				order_idx += D
 			) {
